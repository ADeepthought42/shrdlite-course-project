<!doctype html>
<html class="default no-js">
<head>
	<meta charset="utf-8">
	<meta http-equiv="X-UA-Compatible" content="IE=edge">
	<title>Shrdlite</title>
	<meta name="description" content="">
	<meta name="viewport" content="width=device-width, initial-scale=1">
	<link rel="stylesheet" href="assets/css/main.css">
	<script src="assets/js/modernizr.js"></script>
</head>
<body>
<header>
	<div class="tsd-page-toolbar">
		<div class="container">
			<div class="table-wrap">
				<div class="table-cell" id="tsd-search" data-index="assets/js/search.js" data-base=".">
					<div class="field">
						<label for="tsd-search-field" class="tsd-widget search no-caption">Search</label>
						<input id="tsd-search-field" type="text" />
					</div>
					<ul class="results">
						<li class="state loading">Preparing search index...</li>
						<li class="state failure">The search index is not available</li>
					</ul>
					<a href="index.html" class="title">Shrdlite</a>
				</div>
				<div class="table-cell" id="tsd-widgets">
					<div id="tsd-filter">
						<a href="#" class="tsd-widget options no-caption" data-toggle="options">Options</a>
						<div class="tsd-filter-group">
							<div class="tsd-select" id="tsd-filter-visibility">
								<span class="tsd-select-label">All</span>
								<ul class="tsd-select-list">
									<li data-value="public">Public</li>
									<li data-value="protected">Public/Protected</li>
									<li data-value="private" class="selected">All</li>
								</ul>
							</div>
							<input type="checkbox" id="tsd-filter-inherited" checked />
							<label class="tsd-widget" for="tsd-filter-inherited">Inherited</label>
							<input type="checkbox" id="tsd-filter-externals" checked />
							<label class="tsd-widget" for="tsd-filter-externals">Externals</label>
							<input type="checkbox" id="tsd-filter-only-exported" />
							<label class="tsd-widget" for="tsd-filter-only-exported">Only exported</label>
						</div>
					</div>
					<a href="#" class="tsd-widget menu no-caption" data-toggle="menu">Menu</a>
				</div>
			</div>
		</div>
	</div>
	<div class="tsd-page-title">
		<div class="container">
			<ul class="tsd-breadcrumb">
				<li>
					<a href="globals.html">Globals</a>
				</li>
			</ul>
			<h1> Shrdlite</h1>
		</div>
	</div>
</header>
<div class="container container-main">
	<div class="row">
		<div class="col-8 col-content">
			<section class="tsd-panel-group tsd-index-group">
				<h2>Index</h2>
				<section class="tsd-panel tsd-index-panel">
					<div class="tsd-index-content">
						<section class="tsd-index-section ">
							<h3>External modules</h3>
							<ul class="tsd-index-list">
								<li class="tsd-kind-external-module"><a href="modules/_exampleworlds_.html" class="tsd-kind-icon">"<wbr>Example<wbr>Worlds"</a></li>
								<li class="tsd-kind-external-module"><a href="modules/_graph_.html" class="tsd-kind-icon">"<wbr>Graph"</a></li>
								<li class="tsd-kind-external-module"><a href="modules/_gridgraph_.html" class="tsd-kind-icon">"<wbr>Grid<wbr>Graph"</a></li>
								<li class="tsd-kind-external-module"><a href="modules/_interpreter_.html" class="tsd-kind-icon">"<wbr>Interpreter"</a></li>
								<li class="tsd-kind-external-module"><a href="modules/_interpretertestcases_.html" class="tsd-kind-icon">"<wbr>Interpreter<wbr>Test<wbr>Cases"</a></li>
								<li class="tsd-kind-external-module"><a href="modules/_parser_.html" class="tsd-kind-icon">"<wbr>Parser"</a></li>
								<li class="tsd-kind-external-module"><a href="modules/_planner_.html" class="tsd-kind-icon">"<wbr>Planner"</a></li>
								<li class="tsd-kind-external-module"><a href="modules/_svgworld_.html" class="tsd-kind-icon">"SVGWorld"</a></li>
								<li class="tsd-kind-external-module"><a href="modules/_shrdlite_.html" class="tsd-kind-icon">"<wbr>Shrdlite"</a></li>
								<li class="tsd-kind-external-module"><a href="modules/_testastar_.html" class="tsd-kind-icon">"<wbr>TestAStar"</a></li>
<<<<<<< HEAD
								<li class="tsd-kind-external-module"><a href="modules/_testinterpreter_.html" class="tsd-kind-icon">"<wbr>Test<wbr>Interpreter"</a></li>
=======
>>>>>>> ff416142
								<li class="tsd-kind-external-module"><a href="modules/_textworld_.html" class="tsd-kind-icon">"<wbr>Text<wbr>World"</a></li>
								<li class="tsd-kind-external-module"><a href="modules/_world_.html" class="tsd-kind-icon">"<wbr>World"</a></li>
								<li class="tsd-kind-external-module"><a href="modules/_lib_collections_.html" class="tsd-kind-icon">"lib/collections"</a></li>
								<li class="tsd-kind-external-module"><a href="modules/_shrdlite_html_.html" class="tsd-kind-icon">"shrdlite-<wbr>html"</a></li>
								<li class="tsd-kind-external-module"><a href="modules/_shrdlite_offline_.html" class="tsd-kind-icon">"shrdlite-<wbr>offline"</a></li>
							</ul>
						</section>
					</div>
				</section>
			</section>
		</div>
		<div class="col-4 col-menu menu-sticky-wrap menu-highlight">
			<nav class="tsd-navigation primary">
				<ul>
					<li class="globals current ">
						<a href="globals.html"><em>Globals</em></a>
					</li>
					<li class=" tsd-kind-external-module">
						<a href="modules/_exampleworlds_.html">"<wbr>Example<wbr>Worlds"</a>
					</li>
					<li class=" tsd-kind-external-module">
						<a href="modules/_graph_.html">"<wbr>Graph"</a>
					</li>
					<li class=" tsd-kind-external-module">
						<a href="modules/_gridgraph_.html">"<wbr>Grid<wbr>Graph"</a>
					</li>
					<li class=" tsd-kind-external-module">
						<a href="modules/_interpreter_.html">"<wbr>Interpreter"</a>
					</li>
					<li class=" tsd-kind-external-module">
						<a href="modules/_interpretertestcases_.html">"<wbr>Interpreter<wbr>Test<wbr>Cases"</a>
					</li>
					<li class=" tsd-kind-external-module">
						<a href="modules/_parser_.html">"<wbr>Parser"</a>
					</li>
					<li class=" tsd-kind-external-module">
						<a href="modules/_planner_.html">"<wbr>Planner"</a>
					</li>
					<li class=" tsd-kind-external-module">
						<a href="modules/_svgworld_.html">"SVGWorld"</a>
					</li>
					<li class=" tsd-kind-external-module">
						<a href="modules/_shrdlite_.html">"<wbr>Shrdlite"</a>
					</li>
					<li class=" tsd-kind-external-module">
						<a href="modules/_testastar_.html">"<wbr>TestAStar"</a>
					</li>
					<li class=" tsd-kind-external-module">
<<<<<<< HEAD
						<a href="modules/_testinterpreter_.html">"<wbr>Test<wbr>Interpreter"</a>
					</li>
					<li class=" tsd-kind-external-module">
=======
>>>>>>> ff416142
						<a href="modules/_textworld_.html">"<wbr>Text<wbr>World"</a>
					</li>
					<li class=" tsd-kind-external-module">
						<a href="modules/_world_.html">"<wbr>World"</a>
					</li>
					<li class=" tsd-kind-external-module">
						<a href="modules/_lib_collections_.html">"lib/collections"</a>
					</li>
					<li class=" tsd-kind-external-module">
						<a href="modules/_shrdlite_html_.html">"shrdlite-<wbr>html"</a>
					</li>
					<li class=" tsd-kind-external-module">
						<a href="modules/_shrdlite_offline_.html">"shrdlite-<wbr>offline"</a>
					</li>
				</ul>
			</nav>
			<nav class="tsd-navigation secondary menu-sticky">
				<ul class="before-current">
				</ul>
			</nav>
		</div>
	</div>
</div>
<footer class="with-border-bottom">
	<div class="container">
		<h2>Legend</h2>
		<div class="tsd-legend-group">
			<ul class="tsd-legend">
				<li class="tsd-kind-module"><span class="tsd-kind-icon">Module</span></li>
				<li class="tsd-kind-object-literal"><span class="tsd-kind-icon">Object literal</span></li>
				<li class="tsd-kind-variable"><span class="tsd-kind-icon">Variable</span></li>
				<li class="tsd-kind-function"><span class="tsd-kind-icon">Function</span></li>
				<li class="tsd-kind-function tsd-has-type-parameter"><span class="tsd-kind-icon">Function with type parameter</span></li>
				<li class="tsd-kind-index-signature"><span class="tsd-kind-icon">Index signature</span></li>
				<li class="tsd-kind-type-alias"><span class="tsd-kind-icon">Type alias</span></li>
			</ul>
			<ul class="tsd-legend">
				<li class="tsd-kind-enum"><span class="tsd-kind-icon">Enumeration</span></li>
				<li class="tsd-kind-enum-member"><span class="tsd-kind-icon">Enumeration member</span></li>
				<li class="tsd-kind-property tsd-parent-kind-enum"><span class="tsd-kind-icon">Property</span></li>
				<li class="tsd-kind-method tsd-parent-kind-enum"><span class="tsd-kind-icon">Method</span></li>
			</ul>
			<ul class="tsd-legend">
				<li class="tsd-kind-interface"><span class="tsd-kind-icon">Interface</span></li>
				<li class="tsd-kind-interface tsd-has-type-parameter"><span class="tsd-kind-icon">Interface with type parameter</span></li>
				<li class="tsd-kind-constructor tsd-parent-kind-interface"><span class="tsd-kind-icon">Constructor</span></li>
				<li class="tsd-kind-property tsd-parent-kind-interface"><span class="tsd-kind-icon">Property</span></li>
				<li class="tsd-kind-method tsd-parent-kind-interface"><span class="tsd-kind-icon">Method</span></li>
				<li class="tsd-kind-index-signature tsd-parent-kind-interface"><span class="tsd-kind-icon">Index signature</span></li>
			</ul>
			<ul class="tsd-legend">
				<li class="tsd-kind-class"><span class="tsd-kind-icon">Class</span></li>
				<li class="tsd-kind-class tsd-has-type-parameter"><span class="tsd-kind-icon">Class with type parameter</span></li>
				<li class="tsd-kind-constructor tsd-parent-kind-class"><span class="tsd-kind-icon">Constructor</span></li>
				<li class="tsd-kind-property tsd-parent-kind-class"><span class="tsd-kind-icon">Property</span></li>
				<li class="tsd-kind-method tsd-parent-kind-class"><span class="tsd-kind-icon">Method</span></li>
				<li class="tsd-kind-accessor tsd-parent-kind-class"><span class="tsd-kind-icon">Accessor</span></li>
				<li class="tsd-kind-index-signature tsd-parent-kind-class"><span class="tsd-kind-icon">Index signature</span></li>
			</ul>
			<ul class="tsd-legend">
				<li class="tsd-kind-constructor tsd-parent-kind-class tsd-is-inherited"><span class="tsd-kind-icon">Inherited constructor</span></li>
				<li class="tsd-kind-property tsd-parent-kind-class tsd-is-inherited"><span class="tsd-kind-icon">Inherited property</span></li>
				<li class="tsd-kind-method tsd-parent-kind-class tsd-is-inherited"><span class="tsd-kind-icon">Inherited method</span></li>
				<li class="tsd-kind-accessor tsd-parent-kind-class tsd-is-inherited"><span class="tsd-kind-icon">Inherited accessor</span></li>
			</ul>
			<ul class="tsd-legend">
				<li class="tsd-kind-property tsd-parent-kind-class tsd-is-protected"><span class="tsd-kind-icon">Protected property</span></li>
				<li class="tsd-kind-method tsd-parent-kind-class tsd-is-protected"><span class="tsd-kind-icon">Protected method</span></li>
				<li class="tsd-kind-accessor tsd-parent-kind-class tsd-is-protected"><span class="tsd-kind-icon">Protected accessor</span></li>
			</ul>
			<ul class="tsd-legend">
				<li class="tsd-kind-property tsd-parent-kind-class tsd-is-private"><span class="tsd-kind-icon">Private property</span></li>
				<li class="tsd-kind-method tsd-parent-kind-class tsd-is-private"><span class="tsd-kind-icon">Private method</span></li>
				<li class="tsd-kind-accessor tsd-parent-kind-class tsd-is-private"><span class="tsd-kind-icon">Private accessor</span></li>
			</ul>
			<ul class="tsd-legend">
				<li class="tsd-kind-property tsd-parent-kind-class tsd-is-static"><span class="tsd-kind-icon">Static property</span></li>
				<li class="tsd-kind-call-signature tsd-parent-kind-class tsd-is-static"><span class="tsd-kind-icon">Static method</span></li>
			</ul>
		</div>
	</div>
</footer>
<div class="container tsd-generator">
	<p>Generated using <a href="http://typedoc.io" target="_blank">TypeDoc</a></p>
</div>
<div class="overlay"></div>
<script src="assets/js/main.js"></script>
<script>if (location.protocol == 'file:') document.write('<script src="assets/js/search.js"><' + '/script>');</script>
</body>
</html><|MERGE_RESOLUTION|>--- conflicted
+++ resolved
@@ -81,10 +81,7 @@
 								<li class="tsd-kind-external-module"><a href="modules/_svgworld_.html" class="tsd-kind-icon">"SVGWorld"</a></li>
 								<li class="tsd-kind-external-module"><a href="modules/_shrdlite_.html" class="tsd-kind-icon">"<wbr>Shrdlite"</a></li>
 								<li class="tsd-kind-external-module"><a href="modules/_testastar_.html" class="tsd-kind-icon">"<wbr>TestAStar"</a></li>
-<<<<<<< HEAD
 								<li class="tsd-kind-external-module"><a href="modules/_testinterpreter_.html" class="tsd-kind-icon">"<wbr>Test<wbr>Interpreter"</a></li>
-=======
->>>>>>> ff416142
 								<li class="tsd-kind-external-module"><a href="modules/_textworld_.html" class="tsd-kind-icon">"<wbr>Text<wbr>World"</a></li>
 								<li class="tsd-kind-external-module"><a href="modules/_world_.html" class="tsd-kind-icon">"<wbr>World"</a></li>
 								<li class="tsd-kind-external-module"><a href="modules/_lib_collections_.html" class="tsd-kind-icon">"lib/collections"</a></li>
@@ -133,12 +130,9 @@
 						<a href="modules/_testastar_.html">"<wbr>TestAStar"</a>
 					</li>
 					<li class=" tsd-kind-external-module">
-<<<<<<< HEAD
 						<a href="modules/_testinterpreter_.html">"<wbr>Test<wbr>Interpreter"</a>
 					</li>
 					<li class=" tsd-kind-external-module">
-=======
->>>>>>> ff416142
 						<a href="modules/_textworld_.html">"<wbr>Text<wbr>World"</a>
 					</li>
 					<li class=" tsd-kind-external-module">
