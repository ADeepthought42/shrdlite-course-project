<!doctype html>
<html class="default no-js">
<head>
	<meta charset="utf-8">
	<meta http-equiv="X-UA-Compatible" content="IE=edge">
	<title>&quot;Graph&quot; | Shrdlite</title>
	<meta name="description" content="">
	<meta name="viewport" content="width=device-width, initial-scale=1">
	<link rel="stylesheet" href="../assets/css/main.css">
	<script src="../assets/js/modernizr.js"></script>
</head>
<body>
<header>
	<div class="tsd-page-toolbar">
		<div class="container">
			<div class="table-wrap">
				<div class="table-cell" id="tsd-search" data-index="../assets/js/search.js" data-base="..">
					<div class="field">
						<label for="tsd-search-field" class="tsd-widget search no-caption">Search</label>
						<input id="tsd-search-field" type="text" />
					</div>
					<ul class="results">
						<li class="state loading">Preparing search index...</li>
						<li class="state failure">The search index is not available</li>
					</ul>
					<a href="../index.html" class="title">Shrdlite</a>
				</div>
				<div class="table-cell" id="tsd-widgets">
					<div id="tsd-filter">
						<a href="#" class="tsd-widget options no-caption" data-toggle="options">Options</a>
						<div class="tsd-filter-group">
							<div class="tsd-select" id="tsd-filter-visibility">
								<span class="tsd-select-label">All</span>
								<ul class="tsd-select-list">
									<li data-value="public">Public</li>
									<li data-value="protected">Public/Protected</li>
									<li data-value="private" class="selected">All</li>
								</ul>
							</div>
							<input type="checkbox" id="tsd-filter-inherited" checked />
							<label class="tsd-widget" for="tsd-filter-inherited">Inherited</label>
							<input type="checkbox" id="tsd-filter-externals" checked />
							<label class="tsd-widget" for="tsd-filter-externals">Externals</label>
							<input type="checkbox" id="tsd-filter-only-exported" />
							<label class="tsd-widget" for="tsd-filter-only-exported">Only exported</label>
						</div>
					</div>
					<a href="#" class="tsd-widget menu no-caption" data-toggle="menu">Menu</a>
				</div>
			</div>
		</div>
	</div>
	<div class="tsd-page-title">
		<div class="container">
			<ul class="tsd-breadcrumb">
				<li>
					<a href="../globals.html">Globals</a>
				</li>
				<li>
					<a href="_graph_.html">&quot;Graph&quot;</a>
				</li>
			</ul>
			<h1>External module &quot;Graph&quot;</h1>
		</div>
	</div>
</header>
<div class="container container-main">
	<div class="row">
		<div class="col-8 col-content">
			<section class="tsd-panel tsd-comment">
				<div class="tsd-comment tsd-typography">
					<div class="lead">
						<p>Graph module</p>
					</div>
					<p> Types for generic A* implementation.</p>
					<p> <em>NB.</em> The only part of this module
						that you should change is the <code>aStarSearch</code> function. Everything
					else should be used as-is.</p>
				</div>
			</section>
			<section class="tsd-panel-group tsd-index-group">
				<h2>Index</h2>
				<section class="tsd-panel tsd-index-panel">
					<div class="tsd-index-content">
						<section class="tsd-index-section tsd-is-not-exported">
							<h3>Classes</h3>
							<ul class="tsd-index-list">
								<li class="tsd-kind-class tsd-parent-kind-external-module tsd-has-type-parameter tsd-is-not-exported"><a href="../classes/_graph_.edge.html" class="tsd-kind-icon">Edge</a></li>
								<li class="tsd-kind-class tsd-parent-kind-external-module tsd-has-type-parameter tsd-is-not-exported"><a href="../classes/_graph_.searchresult.html" class="tsd-kind-icon">Search<wbr>Result</a></li>
							</ul>
						</section>
						<section class="tsd-index-section tsd-is-not-exported">
							<h3>Interfaces</h3>
							<ul class="tsd-index-list">
								<li class="tsd-kind-interface tsd-parent-kind-external-module tsd-has-type-parameter tsd-is-not-exported"><a href="../interfaces/_graph_.graph.html" class="tsd-kind-icon">Graph</a></li>
							</ul>
						</section>
						<section class="tsd-index-section tsd-is-not-exported">
							<h3>Functions</h3>
							<ul class="tsd-index-list">
								<li class="tsd-kind-function tsd-parent-kind-external-module tsd-has-type-parameter tsd-is-not-exported"><a href="_graph_.html#astarsearch" class="tsd-kind-icon">a<wbr>Star<wbr>Search</a></li>
							</ul>
						</section>
					</div>
				</section>
			</section>
			<section class="tsd-panel-group tsd-member-group tsd-is-not-exported">
				<h2>Functions</h2>
				<section class="tsd-panel tsd-member tsd-kind-function tsd-parent-kind-external-module tsd-has-type-parameter tsd-is-not-exported">
					<a name="astarsearch" class="tsd-anchor"></a>
					<h3>a<wbr>Star<wbr>Search</h3>
					<ul class="tsd-signatures tsd-kind-function tsd-parent-kind-external-module tsd-has-type-parameter tsd-is-not-exported">
						<li class="tsd-signature tsd-kind-icon">a<wbr>Star<wbr>Search&lt;Node&gt;<span class="tsd-signature-symbol">(</span>graph<span class="tsd-signature-symbol">: </span><a href="../interfaces/_graph_.graph.html" class="tsd-signature-type">Graph</a><span class="tsd-signature-symbol">&lt;</span><span class="tsd-signature-type">Node</span><span class="tsd-signature-symbol">&gt;</span>, start<span class="tsd-signature-symbol">: </span><span class="tsd-signature-type">Node</span>, goal<span class="tsd-signature-symbol">: </span><span class="tsd-signature-type">function</span>, heuristics<span class="tsd-signature-symbol">: </span><span class="tsd-signature-type">function</span>, timeout<span class="tsd-signature-symbol">: </span><span class="tsd-signature-type">number</span><span class="tsd-signature-symbol">)</span><span class="tsd-signature-symbol">: </span><a href="../classes/_graph_.searchresult.html" class="tsd-signature-type">SearchResult</a><span class="tsd-signature-symbol">&lt;</span><span class="tsd-signature-type">Node</span><span class="tsd-signature-symbol">&gt;</span></li>
					</ul>
					<ul class="tsd-descriptions">
						<li class="tsd-description">
							<aside class="tsd-sources">
								<ul>
<<<<<<< HEAD
									<li>Defined in <a href="https://github.com/ChalmersGU-AI-course/shrdlite-course-project/blob/master/Graph.ts#L51">Graph.ts:51</a></li>
=======
									<li>Defined in <a href="https://github.com/ADeepthought42/shrdlite-course-project/blob/dev_AStar/Graph.ts#L51">Graph.ts:51</a></li>
>>>>>>> ff416142
								</ul>
							</aside>
							<div class="tsd-comment tsd-typography">
								<div class="lead">
									<p>A* search implementation, parameterised by a <code>Node</code> type. The code
										here is just a template; you should rewrite this function
										entirely. In this template, the code produces a dummy search result
									which just picks the first possible neighbour.</p>
								</div>
								<p>Note that you should not change the API (type) of this function,
								only its body.</p>
							</div>
							<h4 class="tsd-type-parameters-title">Type parameters</h4>
							<ul class="tsd-type-parameters">
								<li>
									<h4>Node</h4>
								</li>
							</ul>
							<h4 class="tsd-parameters-title">Parameters</h4>
							<ul class="tsd-parameters">
								<li>
									<h5>graph: <a href="../interfaces/_graph_.graph.html" class="tsd-signature-type">Graph</a><span class="tsd-signature-symbol">&lt;</span><span class="tsd-signature-type">Node</span><span class="tsd-signature-symbol">&gt;</span></h5>
									<div class="tsd-comment tsd-typography">
										<p>The graph on which to perform A* search.</p>
									</div>
								</li>
								<li>
									<h5>start: <span class="tsd-signature-type">Node</span></h5>
									<div class="tsd-comment tsd-typography">
										<p>The initial node.</p>
									</div>
								</li>
								<li>
									<h5>goal: <span class="tsd-signature-type">function</span></h5>
									<div class="tsd-comment tsd-typography">
										<p>A function that returns true when given a goal node. Used to determine if the algorithm has reached the goal.</p>
									</div>
									<ul class="tsd-parameters">
										<li class="tsd-parameter-siganture">
											<ul class="tsd-signatures tsd-kind-type-literal tsd-is-not-exported">
												<li class="tsd-signature tsd-kind-icon"><span class="tsd-signature-symbol">(</span>n<span class="tsd-signature-symbol">: </span><span class="tsd-signature-type">Node</span><span class="tsd-signature-symbol">)</span><span class="tsd-signature-symbol">: </span><span class="tsd-signature-type">boolean</span></li>
											</ul>
											<ul class="tsd-descriptions">
												<li class="tsd-description">
													<h4 class="tsd-parameters-title">Parameters</h4>
													<ul class="tsd-parameters">
														<li>
															<h5>n: <span class="tsd-signature-type">Node</span></h5>
														</li>
													</ul>
													<h4 class="tsd-returns-title">Returns <span class="tsd-signature-type">boolean</span></h4>
												</li>
											</ul>
										</li>
									</ul>
								</li>
								<li>
									<h5>heuristics: <span class="tsd-signature-type">function</span></h5>
									<div class="tsd-comment tsd-typography">
										<p>The heuristic function. Used to estimate the cost of reaching the goal from a given Node.</p>
									</div>
									<ul class="tsd-parameters">
										<li class="tsd-parameter-siganture">
											<ul class="tsd-signatures tsd-kind-type-literal tsd-is-not-exported">
												<li class="tsd-signature tsd-kind-icon"><span class="tsd-signature-symbol">(</span>n<span class="tsd-signature-symbol">: </span><span class="tsd-signature-type">Node</span><span class="tsd-signature-symbol">)</span><span class="tsd-signature-symbol">: </span><span class="tsd-signature-type">number</span></li>
											</ul>
											<ul class="tsd-descriptions">
												<li class="tsd-description">
													<h4 class="tsd-parameters-title">Parameters</h4>
													<ul class="tsd-parameters">
														<li>
															<h5>n: <span class="tsd-signature-type">Node</span></h5>
														</li>
													</ul>
													<h4 class="tsd-returns-title">Returns <span class="tsd-signature-type">number</span></h4>
												</li>
											</ul>
										</li>
									</ul>
								</li>
								<li>
									<h5>timeout: <span class="tsd-signature-type">number</span></h5>
									<div class="tsd-comment tsd-typography">
										<p>Maximum time (in seconds) to spend performing A* search.</p>
									</div>
								</li>
							</ul>
							<h4 class="tsd-returns-title">Returns <a href="../classes/_graph_.searchresult.html" class="tsd-signature-type">SearchResult</a><span class="tsd-signature-symbol">&lt;</span><span class="tsd-signature-type">Node</span><span class="tsd-signature-symbol">&gt;</span></h4>
							<p>A search result, which contains the path from <code>start</code> to a node satisfying <code>goal</code> and the cost of this path.</p>
						</li>
					</ul>
				</section>
			</section>
		</div>
		<div class="col-4 col-menu menu-sticky-wrap menu-highlight">
			<nav class="tsd-navigation primary">
				<ul>
					<li class="globals  ">
						<a href="../globals.html"><em>Globals</em></a>
					</li>
					<li class=" tsd-kind-external-module">
						<a href="_exampleworlds_.html">"<wbr>Example<wbr>Worlds"</a>
					</li>
					<li class="current tsd-kind-external-module">
						<a href="_graph_.html">"<wbr>Graph"</a>
					</li>
					<li class=" tsd-kind-external-module">
						<a href="_gridgraph_.html">"<wbr>Grid<wbr>Graph"</a>
					</li>
					<li class=" tsd-kind-external-module">
						<a href="_interpreter_.html">"<wbr>Interpreter"</a>
					</li>
					<li class=" tsd-kind-external-module">
						<a href="_interpretertestcases_.html">"<wbr>Interpreter<wbr>Test<wbr>Cases"</a>
					</li>
					<li class=" tsd-kind-external-module">
						<a href="_parser_.html">"<wbr>Parser"</a>
					</li>
					<li class=" tsd-kind-external-module">
						<a href="_planner_.html">"<wbr>Planner"</a>
					</li>
					<li class=" tsd-kind-external-module">
						<a href="_svgworld_.html">"SVGWorld"</a>
					</li>
					<li class=" tsd-kind-external-module">
						<a href="_shrdlite_.html">"<wbr>Shrdlite"</a>
					</li>
					<li class=" tsd-kind-external-module">
						<a href="_testastar_.html">"<wbr>TestAStar"</a>
					</li>
					<li class=" tsd-kind-external-module">
<<<<<<< HEAD
						<a href="_testinterpreter_.html">"<wbr>Test<wbr>Interpreter"</a>
					</li>
					<li class=" tsd-kind-external-module">
=======
>>>>>>> ff416142
						<a href="_textworld_.html">"<wbr>Text<wbr>World"</a>
					</li>
					<li class=" tsd-kind-external-module">
						<a href="_world_.html">"<wbr>World"</a>
					</li>
					<li class=" tsd-kind-external-module">
						<a href="_lib_collections_.html">"lib/collections"</a>
					</li>
					<li class=" tsd-kind-external-module">
						<a href="_shrdlite_html_.html">"shrdlite-<wbr>html"</a>
					</li>
					<li class=" tsd-kind-external-module">
						<a href="_shrdlite_offline_.html">"shrdlite-<wbr>offline"</a>
					</li>
				</ul>
			</nav>
			<nav class="tsd-navigation secondary menu-sticky">
				<ul class="before-current">
					<li class=" tsd-kind-class tsd-parent-kind-external-module tsd-has-type-parameter tsd-is-not-exported">
						<a href="../classes/_graph_.edge.html" class="tsd-kind-icon">Edge</a>
					</li>
					<li class=" tsd-kind-class tsd-parent-kind-external-module tsd-has-type-parameter tsd-is-not-exported">
						<a href="../classes/_graph_.searchresult.html" class="tsd-kind-icon">Search<wbr>Result</a>
					</li>
					<li class=" tsd-kind-interface tsd-parent-kind-external-module tsd-has-type-parameter tsd-is-not-exported">
						<a href="../interfaces/_graph_.graph.html" class="tsd-kind-icon">Graph</a>
					</li>
					<li class=" tsd-kind-function tsd-parent-kind-external-module tsd-has-type-parameter tsd-is-not-exported">
						<a href="_graph_.html#astarsearch" class="tsd-kind-icon">a<wbr>Star<wbr>Search</a>
					</li>
				</ul>
			</nav>
		</div>
	</div>
</div>
<footer class="with-border-bottom">
	<div class="container">
		<h2>Legend</h2>
		<div class="tsd-legend-group">
			<ul class="tsd-legend">
				<li class="tsd-kind-module"><span class="tsd-kind-icon">Module</span></li>
				<li class="tsd-kind-object-literal"><span class="tsd-kind-icon">Object literal</span></li>
				<li class="tsd-kind-variable"><span class="tsd-kind-icon">Variable</span></li>
				<li class="tsd-kind-function"><span class="tsd-kind-icon">Function</span></li>
				<li class="tsd-kind-function tsd-has-type-parameter"><span class="tsd-kind-icon">Function with type parameter</span></li>
				<li class="tsd-kind-index-signature"><span class="tsd-kind-icon">Index signature</span></li>
				<li class="tsd-kind-type-alias"><span class="tsd-kind-icon">Type alias</span></li>
			</ul>
			<ul class="tsd-legend">
				<li class="tsd-kind-enum"><span class="tsd-kind-icon">Enumeration</span></li>
				<li class="tsd-kind-enum-member"><span class="tsd-kind-icon">Enumeration member</span></li>
				<li class="tsd-kind-property tsd-parent-kind-enum"><span class="tsd-kind-icon">Property</span></li>
				<li class="tsd-kind-method tsd-parent-kind-enum"><span class="tsd-kind-icon">Method</span></li>
			</ul>
			<ul class="tsd-legend">
				<li class="tsd-kind-interface"><span class="tsd-kind-icon">Interface</span></li>
				<li class="tsd-kind-interface tsd-has-type-parameter"><span class="tsd-kind-icon">Interface with type parameter</span></li>
				<li class="tsd-kind-constructor tsd-parent-kind-interface"><span class="tsd-kind-icon">Constructor</span></li>
				<li class="tsd-kind-property tsd-parent-kind-interface"><span class="tsd-kind-icon">Property</span></li>
				<li class="tsd-kind-method tsd-parent-kind-interface"><span class="tsd-kind-icon">Method</span></li>
				<li class="tsd-kind-index-signature tsd-parent-kind-interface"><span class="tsd-kind-icon">Index signature</span></li>
			</ul>
			<ul class="tsd-legend">
				<li class="tsd-kind-class"><span class="tsd-kind-icon">Class</span></li>
				<li class="tsd-kind-class tsd-has-type-parameter"><span class="tsd-kind-icon">Class with type parameter</span></li>
				<li class="tsd-kind-constructor tsd-parent-kind-class"><span class="tsd-kind-icon">Constructor</span></li>
				<li class="tsd-kind-property tsd-parent-kind-class"><span class="tsd-kind-icon">Property</span></li>
				<li class="tsd-kind-method tsd-parent-kind-class"><span class="tsd-kind-icon">Method</span></li>
				<li class="tsd-kind-accessor tsd-parent-kind-class"><span class="tsd-kind-icon">Accessor</span></li>
				<li class="tsd-kind-index-signature tsd-parent-kind-class"><span class="tsd-kind-icon">Index signature</span></li>
			</ul>
			<ul class="tsd-legend">
				<li class="tsd-kind-constructor tsd-parent-kind-class tsd-is-inherited"><span class="tsd-kind-icon">Inherited constructor</span></li>
				<li class="tsd-kind-property tsd-parent-kind-class tsd-is-inherited"><span class="tsd-kind-icon">Inherited property</span></li>
				<li class="tsd-kind-method tsd-parent-kind-class tsd-is-inherited"><span class="tsd-kind-icon">Inherited method</span></li>
				<li class="tsd-kind-accessor tsd-parent-kind-class tsd-is-inherited"><span class="tsd-kind-icon">Inherited accessor</span></li>
			</ul>
			<ul class="tsd-legend">
				<li class="tsd-kind-property tsd-parent-kind-class tsd-is-protected"><span class="tsd-kind-icon">Protected property</span></li>
				<li class="tsd-kind-method tsd-parent-kind-class tsd-is-protected"><span class="tsd-kind-icon">Protected method</span></li>
				<li class="tsd-kind-accessor tsd-parent-kind-class tsd-is-protected"><span class="tsd-kind-icon">Protected accessor</span></li>
			</ul>
			<ul class="tsd-legend">
				<li class="tsd-kind-property tsd-parent-kind-class tsd-is-private"><span class="tsd-kind-icon">Private property</span></li>
				<li class="tsd-kind-method tsd-parent-kind-class tsd-is-private"><span class="tsd-kind-icon">Private method</span></li>
				<li class="tsd-kind-accessor tsd-parent-kind-class tsd-is-private"><span class="tsd-kind-icon">Private accessor</span></li>
			</ul>
			<ul class="tsd-legend">
				<li class="tsd-kind-property tsd-parent-kind-class tsd-is-static"><span class="tsd-kind-icon">Static property</span></li>
				<li class="tsd-kind-call-signature tsd-parent-kind-class tsd-is-static"><span class="tsd-kind-icon">Static method</span></li>
			</ul>
		</div>
	</div>
</footer>
<div class="container tsd-generator">
	<p>Generated using <a href="http://typedoc.io" target="_blank">TypeDoc</a></p>
</div>
<div class="overlay"></div>
<script src="../assets/js/main.js"></script>
<script>if (location.protocol == 'file:') document.write('<script src="../assets/js/search.js"><' + '/script>');</script>
</body>
</html><|MERGE_RESOLUTION|>--- conflicted
+++ resolved
@@ -116,11 +116,7 @@
 						<li class="tsd-description">
 							<aside class="tsd-sources">
 								<ul>
-<<<<<<< HEAD
-									<li>Defined in <a href="https://github.com/ChalmersGU-AI-course/shrdlite-course-project/blob/master/Graph.ts#L51">Graph.ts:51</a></li>
-=======
 									<li>Defined in <a href="https://github.com/ADeepthought42/shrdlite-course-project/blob/dev_AStar/Graph.ts#L51">Graph.ts:51</a></li>
->>>>>>> ff416142
 								</ul>
 							</aside>
 							<div class="tsd-comment tsd-typography">
@@ -252,12 +248,9 @@
 						<a href="_testastar_.html">"<wbr>TestAStar"</a>
 					</li>
 					<li class=" tsd-kind-external-module">
-<<<<<<< HEAD
 						<a href="_testinterpreter_.html">"<wbr>Test<wbr>Interpreter"</a>
 					</li>
 					<li class=" tsd-kind-external-module">
-=======
->>>>>>> ff416142
 						<a href="_textworld_.html">"<wbr>Text<wbr>World"</a>
 					</li>
 					<li class=" tsd-kind-external-module">
